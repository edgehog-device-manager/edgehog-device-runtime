--- conflicted
+++ resolved
@@ -116,11 +116,6 @@
           toolchain: ${{ matrix.msrv }}
       - name: Install sccache-cache
         uses: mozilla-actions/sccache-action@v0.0.7
-      - name: Install cargo hack
-        uses: taiki-e/install-action@cargo-hack
       - name: cargo +${{ matrix.msrv }} check
-<<<<<<< HEAD
         # the compatibility with the MSRV needs to be checked only for the binary
-=======
->>>>>>> c2df2017
         run: cargo +${{ matrix.msrv }} check --all-features -p edgehog-device-runtime