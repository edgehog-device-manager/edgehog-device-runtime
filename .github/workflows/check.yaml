# This file is part of Edgehog.
#
# Copyright 2022 - 2025 SECO Mind Srl
#
# Licensed under the Apache License, Version 2.0 (the "License");
# you may not use this file except in compliance with the License.
# You may obtain a copy of the License at
#
#    http://www.apache.org/licenses/LICENSE-2.0
#
# Unless required by applicable law or agreed to in writing, software
# distributed under the License is distributed on an "AS IS" BASIS,
# WITHOUT WARRANTIES OR CONDITIONS OF ANY KIND, either express or implied.
# See the License for the specific language governing permissions and
# limitations under the License.
#
# SPDX-License-Identifier: Apache-2.0

name: check
on:
  workflow_call:
  workflow_dispatch:
permissions:
  contents: read
defaults:
  run:
    shell: bash
env:
  CARGO_TERM_COLOR: always
  SCCACHE_GHA_ENABLED: "true"
  RUSTC_WRAPPER: "sccache"
  RUSTFLAGS: -D warnings
  RUSTDOCFLAGS: -D warnings
<<<<<<< HEAD
=======
  MAIN_PACKAGE: edgehog-device-runtime
>>>>>>> b0455f58
jobs:
  fmt:
    runs-on: ubuntu-24.04
    steps:
<<<<<<< HEAD
      - uses: actions/checkout@v4
      - uses: actions-rust-lang/setup-rust-toolchain@v1.12.0
=======
      - uses: actions/checkout@v5
      - uses: actions-rust-lang/setup-rust-toolchain@v1.14.0
>>>>>>> b0455f58
      - name: Check formatting
        run: cargo fmt --check --all
  clippy:
    runs-on: ubuntu-24.04
    steps:
<<<<<<< HEAD
      - uses: actions/checkout@v4
      - name: Install system dependencies
        run: |
          sudo apt-get update
          sudo apt-get -y install libsqlite3-dev libudev-dev libsystemd-dev upower
      - uses: actions-rust-lang/setup-rust-toolchain@v1.12.0
=======
      - uses: actions/checkout@v5
      - uses: ./.github/actions/install-deps
      - uses: actions-rust-lang/setup-rust-toolchain@v1.14.0
>>>>>>> b0455f58
      - uses: mozilla-actions/sccache-action@v0.0.9
      - name: cargo clippy
        run: cargo clippy --locked --all-targets --all-features --workspace
  doc:
    runs-on: ubuntu-24.04
    steps:
<<<<<<< HEAD
      - uses: actions/checkout@v4
      - name: Install system dependencies
        run: |
          sudo apt-get update
          sudo apt-get -y install libsqlite3-dev libudev-dev libsystemd-dev upower
      - uses: actions-rust-lang/setup-rust-toolchain@v1.12.0
=======
      - uses: actions/checkout@v5
      - uses: ./.github/actions/install-deps
      - uses: actions-rust-lang/setup-rust-toolchain@v1.14.0
>>>>>>> b0455f58
        with:
          toolchain: nightly
      - uses: mozilla-actions/sccache-action@v0.0.9
      - name: Install cargo-docs-rs
        uses: dtolnay/install@cargo-docs-rs
      - run: cargo docs-rs --locked
<<<<<<< HEAD
  features:
    runs-on: ubuntu-24.04
    steps:
      - uses: actions/checkout@v4
      - name: Install system dependencies
        run: |
          sudo apt-get update
          sudo apt-get -y install libsqlite3-dev libudev-dev libsystemd-dev upower
      - uses: actions-rust-lang/setup-rust-toolchain@v1.12.0
=======

  features:
    runs-on: ubuntu-24.04
    steps:
      - uses: actions/checkout@v5
      - uses: ./.github/actions/install-deps
      - uses: actions-rust-lang/setup-rust-toolchain@v1.14.0
>>>>>>> b0455f58
      - uses: mozilla-actions/sccache-action@v0.0.9
      - name: cargo install cargo-hack
        uses: taiki-e/install-action@cargo-hack
      - name: cargo hack test
        # Doesn't test all combination of features, but the space is becoming too large and it takes
        # too long
<<<<<<< HEAD
        run: cargo hack test --locked --each-feature
=======
        run: cargo hack --each-feature test --locked -p "$MAIN_PACKAGE"
>>>>>>> b0455f58
  msrv:
    runs-on: ubuntu-24.04
    strategy:
      matrix:
<<<<<<< HEAD
        msrv: [1.78]
    name: msrv / ${{ matrix.msrv }}
    steps:
      - uses: actions/checkout@v4
      - name: Install system dependencies
        run: |
          sudo apt-get update
          sudo apt-get -y install libsqlite3-dev libudev-dev libsystemd-dev upower
      - uses: actions-rust-lang/setup-rust-toolchain@v1.12.0
=======
        msrv: [1.72.0]
    name: msrv / ${{ matrix.msrv }}
    steps:
      - uses: actions/checkout@v5
      - uses: ./.github/actions/install-deps
      - uses: actions-rust-lang/setup-rust-toolchain@v1.14.0
>>>>>>> b0455f58
        with:
          toolchain: ${{ matrix.msrv }}
      - uses: mozilla-actions/sccache-action@v0.0.9
      - uses: taiki-e/install-action@cargo-hack
      - name: cargo +${{ matrix.msrv }} check
<<<<<<< HEAD
        # the compatibility with the MSRV needs to be checked only for the binary
        run: cargo +${{ matrix.msrv }} hack check --no-dev-deps --all-features -p edgehog-device-runtime
=======
        run: cargo +${{ matrix.msrv }} hack --no-dev-deps check --all-features -p "$MAIN_PACKAGE"
>>>>>>> b0455f58
<|MERGE_RESOLUTION|>--- conflicted
+++ resolved
@@ -31,73 +31,36 @@
   RUSTC_WRAPPER: "sccache"
   RUSTFLAGS: -D warnings
   RUSTDOCFLAGS: -D warnings
-<<<<<<< HEAD
-=======
   MAIN_PACKAGE: edgehog-device-runtime
->>>>>>> b0455f58
 jobs:
   fmt:
     runs-on: ubuntu-24.04
     steps:
-<<<<<<< HEAD
-      - uses: actions/checkout@v4
-      - uses: actions-rust-lang/setup-rust-toolchain@v1.12.0
-=======
       - uses: actions/checkout@v5
       - uses: actions-rust-lang/setup-rust-toolchain@v1.14.0
->>>>>>> b0455f58
       - name: Check formatting
         run: cargo fmt --check --all
   clippy:
     runs-on: ubuntu-24.04
     steps:
-<<<<<<< HEAD
-      - uses: actions/checkout@v4
-      - name: Install system dependencies
-        run: |
-          sudo apt-get update
-          sudo apt-get -y install libsqlite3-dev libudev-dev libsystemd-dev upower
-      - uses: actions-rust-lang/setup-rust-toolchain@v1.12.0
-=======
       - uses: actions/checkout@v5
       - uses: ./.github/actions/install-deps
       - uses: actions-rust-lang/setup-rust-toolchain@v1.14.0
->>>>>>> b0455f58
       - uses: mozilla-actions/sccache-action@v0.0.9
       - name: cargo clippy
         run: cargo clippy --locked --all-targets --all-features --workspace
   doc:
     runs-on: ubuntu-24.04
     steps:
-<<<<<<< HEAD
-      - uses: actions/checkout@v4
-      - name: Install system dependencies
-        run: |
-          sudo apt-get update
-          sudo apt-get -y install libsqlite3-dev libudev-dev libsystemd-dev upower
-      - uses: actions-rust-lang/setup-rust-toolchain@v1.12.0
-=======
       - uses: actions/checkout@v5
       - uses: ./.github/actions/install-deps
       - uses: actions-rust-lang/setup-rust-toolchain@v1.14.0
->>>>>>> b0455f58
         with:
           toolchain: nightly
       - uses: mozilla-actions/sccache-action@v0.0.9
       - name: Install cargo-docs-rs
         uses: dtolnay/install@cargo-docs-rs
       - run: cargo docs-rs --locked
-<<<<<<< HEAD
-  features:
-    runs-on: ubuntu-24.04
-    steps:
-      - uses: actions/checkout@v4
-      - name: Install system dependencies
-        run: |
-          sudo apt-get update
-          sudo apt-get -y install libsqlite3-dev libudev-dev libsystemd-dev upower
-      - uses: actions-rust-lang/setup-rust-toolchain@v1.12.0
-=======
 
   features:
     runs-on: ubuntu-24.04
@@ -105,48 +68,26 @@
       - uses: actions/checkout@v5
       - uses: ./.github/actions/install-deps
       - uses: actions-rust-lang/setup-rust-toolchain@v1.14.0
->>>>>>> b0455f58
       - uses: mozilla-actions/sccache-action@v0.0.9
       - name: cargo install cargo-hack
         uses: taiki-e/install-action@cargo-hack
       - name: cargo hack test
         # Doesn't test all combination of features, but the space is becoming too large and it takes
         # too long
-<<<<<<< HEAD
-        run: cargo hack test --locked --each-feature
-=======
         run: cargo hack --each-feature test --locked -p "$MAIN_PACKAGE"
->>>>>>> b0455f58
   msrv:
     runs-on: ubuntu-24.04
     strategy:
       matrix:
-<<<<<<< HEAD
         msrv: [1.78]
-    name: msrv / ${{ matrix.msrv }}
-    steps:
-      - uses: actions/checkout@v4
-      - name: Install system dependencies
-        run: |
-          sudo apt-get update
-          sudo apt-get -y install libsqlite3-dev libudev-dev libsystemd-dev upower
-      - uses: actions-rust-lang/setup-rust-toolchain@v1.12.0
-=======
-        msrv: [1.72.0]
     name: msrv / ${{ matrix.msrv }}
     steps:
       - uses: actions/checkout@v5
       - uses: ./.github/actions/install-deps
       - uses: actions-rust-lang/setup-rust-toolchain@v1.14.0
->>>>>>> b0455f58
         with:
           toolchain: ${{ matrix.msrv }}
       - uses: mozilla-actions/sccache-action@v0.0.9
       - uses: taiki-e/install-action@cargo-hack
       - name: cargo +${{ matrix.msrv }} check
-<<<<<<< HEAD
-        # the compatibility with the MSRV needs to be checked only for the binary
-        run: cargo +${{ matrix.msrv }} hack check --no-dev-deps --all-features -p edgehog-device-runtime
-=======
-        run: cargo +${{ matrix.msrv }} hack --no-dev-deps check --all-features -p "$MAIN_PACKAGE"
->>>>>>> b0455f58
+        run: cargo +${{ matrix.msrv }} hack --no-dev-deps check --all-features -p "$MAIN_PACKAGE"