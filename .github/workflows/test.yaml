--- conflicted
+++ resolved
@@ -38,28 +38,12 @@
       - uses: actions/checkout@v4
       - name: Install system dependencies
         run: |
-<<<<<<< HEAD
-          sudo apt update
-          sudo apt-get install -y libsqlite3-dev libssl-dev libudev-dev libsystemd-dev upower
-      - name: Install ${{ matrix.toolchain }}
-        uses: dtolnay/rust-toolchain@master
-        with:
-          toolchain: ${{ matrix.toolchain }}
-      - name: Install sccache-cache
-        uses: mozilla-actions/sccache-action@v0.0.9
-      - name: cargo generate-lockfile
-        if: hashFiles('Cargo.lock') == ''
-        run: cargo generate-lockfile
-      - name: Run cargo test --locked
-        run: cargo test --locked --all-features --workspace
-=======
           sudo apt-get update
           sudo apt-get -y install libsqlite3-dev libudev-dev libsystemd-dev upower
       - uses: actions-rust-lang/setup-rust-toolchain@v1.12.0
       - uses: mozilla-actions/sccache-action@v0.0.9
       - name: cargo test --locked
         run: cargo test --locked --all-features --all-targets --workspace
->>>>>>> e5ef48dd
       # https://github.com/rust-lang/cargo/issues/6669
       - name: Run cargo test --doc
         run: cargo test --locked --all-features --doc --workspace
@@ -75,14 +59,8 @@
         with:
           toolchain: nightly
           components: llvm-tools
-<<<<<<< HEAD
-      - name: Install sccache-cache
-        uses: mozilla-actions/sccache-action@v0.0.9
-      - name: Install grcov
-=======
       - uses: mozilla-actions/sccache-action@v0.0.9
       - name: install grcov
->>>>>>> e5ef48dd
         uses: taiki-e/install-action@grcov
       - name: Generate coverage
         run: |
