# This file is part of Edgehog.
#
# Copyright 2022 - 2025 SECO Mind Srl
#
# Licensed under the Apache License, Version 2.0 (the "License");
# you may not use this file except in compliance with the License.
# You may obtain a copy of the License at
#
#    http://www.apache.org/licenses/LICENSE-2.0
#
# Unless required by applicable law or agreed to in writing, software
# distributed under the License is distributed on an "AS IS" BASIS,
# WITHOUT WARRANTIES OR CONDITIONS OF ANY KIND, either express or implied.
# See the License for the specific language governing permissions and
# limitations under the License.
#
# SPDX-License-Identifier: Apache-2.0

name: e2e-test
on:
  workflow_call:
  workflow_dispatch:
permissions:
  contents: read
defaults:
  run:
    shell: bash
env:
  CARGO_TERM_COLOR: always
  SCCACHE_GHA_ENABLED: "true"
  RUSTC_WRAPPER: "sccache"
  RUST_LOG: "debug"
  E2E_REALM_NAME: "test"
  ASTARTE_API_URL: "https://api.autotest.astarte-platform.org"
  E2E_ASTARTE_API_URL: "https://api.autotest.astarte-platform.org"
  E2E_INTERFACE_DIR: "./edgehog/astarte-interfaces"
jobs:
  e2e-test:
    runs-on: ubuntu-24.04
    steps:
      - uses: actions/checkout@v5
      - uses: ./.github/actions/install-deps
      - uses: actions-rust-lang/setup-rust-toolchain@v1.14.0
      - uses: mozilla-actions/sccache-action@v0.0.9
      - name: Create Astarte Cluster
        id: astarte
<<<<<<< HEAD
        uses: astarte-platform/astarte-cluster-action@v1.2.0
      - uses: actions/checkout@v5
=======
        uses: astarte-platform/astarte-cluster-action@v1
        with:
          astarte_version: "1.2.0"
>>>>>>> 1f4877d2
      - name: Checkout edgehog-astarte-interfaces
        uses: actions/checkout@v5
        with:
          repository: edgehog-device-manager/edgehog-astarte-interfaces.git
          # Update ref when updated interfaces are required.
          ref: v0.5.2
          path: ./edgehog/astarte-interfaces
      - name: Install interface
        run: |
          astartectl realm-management interfaces sync $GITHUB_WORKSPACE/edgehog/astarte-interfaces/*.json --non-interactive
          astartectl realm-management interfaces ls
      - name: Register device
        run: |
          DEVICE_ID=$(astartectl utils device-id generate-random)
          echo "E2E_DEVICE_ID=$DEVICE_ID" >> $GITHUB_ENV
          echo "E2E_TOKEN=$(astartectl utils gen-jwt all-realm-apis)" >> $GITHUB_ENV
          echo "E2E_CREDENTIALS_SECRET=$(astartectl pairing agent register --compact-output -- "$DEVICE_ID")" >> $GITHUB_ENV
<<<<<<< HEAD
      - uses: actions-rust-lang/setup-rust-toolchain@v1.14.1
      - uses: mozilla-actions/sccache-action@v0.0.9
=======
>>>>>>> 1f4877d2
      - name: Run test
        # use the full command to use the sccache
        run: |
          cargo run --locked -p e2e-test<|MERGE_RESOLUTION|>--- conflicted
+++ resolved
@@ -40,18 +40,13 @@
     steps:
       - uses: actions/checkout@v5
       - uses: ./.github/actions/install-deps
-      - uses: actions-rust-lang/setup-rust-toolchain@v1.14.0
+      - uses: actions-rust-lang/setup-rust-toolchain@v1.14.1
       - uses: mozilla-actions/sccache-action@v0.0.9
       - name: Create Astarte Cluster
         id: astarte
-<<<<<<< HEAD
-        uses: astarte-platform/astarte-cluster-action@v1.2.0
-      - uses: actions/checkout@v5
-=======
         uses: astarte-platform/astarte-cluster-action@v1
         with:
           astarte_version: "1.2.0"
->>>>>>> 1f4877d2
       - name: Checkout edgehog-astarte-interfaces
         uses: actions/checkout@v5
         with:
@@ -69,11 +64,6 @@
           echo "E2E_DEVICE_ID=$DEVICE_ID" >> $GITHUB_ENV
           echo "E2E_TOKEN=$(astartectl utils gen-jwt all-realm-apis)" >> $GITHUB_ENV
           echo "E2E_CREDENTIALS_SECRET=$(astartectl pairing agent register --compact-output -- "$DEVICE_ID")" >> $GITHUB_ENV
-<<<<<<< HEAD
-      - uses: actions-rust-lang/setup-rust-toolchain@v1.14.1
-      - uses: mozilla-actions/sccache-action@v0.0.9
-=======
->>>>>>> 1f4877d2
       - name: Run test
         # use the full command to use the sccache
         run: |
