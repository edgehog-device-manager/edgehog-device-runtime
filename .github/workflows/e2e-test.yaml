--- conflicted
+++ resolved
@@ -38,12 +38,6 @@
   e2e-test:
     runs-on: ubuntu-24.04
     steps:
-<<<<<<< HEAD
-      - name: Create Astarte Cluster
-        id: astarte
-        uses: astarte-platform/astarte-cluster-action@v1.2.0
-      - uses: actions/checkout@v4
-=======
       - uses: actions/checkout@v5
       - uses: ./.github/actions/install-deps
       - uses: actions-rust-lang/setup-rust-toolchain@v1.14.0
@@ -53,7 +47,6 @@
         uses: astarte-platform/astarte-cluster-action@v1
         with:
           astarte_version: "1.2.0"
->>>>>>> b0455f58
       - name: Checkout edgehog-astarte-interfaces
         uses: actions/checkout@v4
         with:
@@ -61,10 +54,6 @@
           # Update ref when updated interfaces are required.
           ref: v0.5.2
           path: ./edgehog/astarte-interfaces
-      - name: Install system dependencies
-        run: |
-          sudo apt-get update
-          sudo apt-get -y install libsqlite3-dev libudev-dev libsystemd-dev upower
       - name: Install interface
         run: |
           astartectl realm-management interfaces sync $GITHUB_WORKSPACE/edgehog/astarte-interfaces/*.json --non-interactive
@@ -73,17 +62,8 @@
         run: |
           DEVICE_ID=$(astartectl utils device-id generate-random)
           echo "E2E_DEVICE_ID=$DEVICE_ID" >> $GITHUB_ENV
-<<<<<<< HEAD
           echo "E2E_TOKEN=$(astartectl utils gen-jwt all-realm-apis)" >> $GITHUB_ENV
           echo "E2E_CREDENTIALS_SECRET=$(astartectl pairing agent register --compact-output -- "$DEVICE_ID")" >> $GITHUB_ENV
-      - uses: actions-rust-lang/setup-rust-toolchain@v1.12.0
-      - uses: mozilla-actions/sccache-action@v0.0.9
-=======
-          CREDENTIALS_SECRET=$(astartectl pairing agent register --compact-output -- "$DEVICE_ID")
-          echo "E2E_CREDENTIALS_SECRET=$CREDENTIALS_SECRET" >> $GITHUB_ENV
-          TOKEN=$(astartectl utils gen-jwt appengine)
-          echo "E2E_TOKEN=$TOKEN" >> $GITHUB_ENV
->>>>>>> b0455f58
       - name: Run test
         # use the full command to use the sccache
         run: |
