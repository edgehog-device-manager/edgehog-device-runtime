--- conflicted
+++ resolved
@@ -39,16 +39,7 @@
         run: |
           sudo apt-get update
           sudo apt-get -y install libsqlite3-dev libssl-dev libudev-dev libsystemd-dev upower
-<<<<<<< HEAD
-      - name: Install stable
-        uses: dtolnay/rust-toolchain@master
-        with:
-          toolchain: ${{ matrix.toolchain }}
-      - name: Install sccache-cache
-        uses: mozilla-actions/sccache-action@v0.0.9
-=======
       - uses: actions-rust-lang/setup-rust-toolchain@v1.12.0
       - uses: mozilla-actions/sccache-action@v0.0.9
->>>>>>> e5ef48dd
       - name: Build with all features
         run: cargo build --locked --all-targets --all-features --workspace