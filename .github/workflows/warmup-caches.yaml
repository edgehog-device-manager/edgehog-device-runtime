# This file is part of Edgehog.
#
# Copyright 2025 SECO Mind Srl
#
# Licensed under the Apache License, Version 2.0 (the "License");
# you may not use this file except in compliance with the License.
# You may obtain a copy of the License at
#
#    http://www.apache.org/licenses/LICENSE-2.0
#
# Unless required by applicable law or agreed to in writing, software
# distributed under the License is distributed on an "AS IS" BASIS,
# WITHOUT WARRANTIES OR CONDITIONS OF ANY KIND, either express or implied.
# See the License for the specific language governing permissions and
# limitations under the License.
#
# SPDX-License-Identifier: Apache-2.0

name: warmup-caches
on:
  workflow_call:
  workflow_dispatch:
permissions:
  contents: read
defaults:
  run:
    shell: bash
env:
  CARGO_TERM_COLOR: always
  SCCACHE_GHA_ENABLED: "true"
  RUSTC_WRAPPER: "sccache"
jobs:
  build:
    runs-on: ubuntu-24.04
    name: build
    steps:
      - uses: actions/checkout@v5
<<<<<<< HEAD
      - name: Install system dependencies
        run: |
          sudo apt-get update
          sudo apt-get -y install libsqlite3-dev libssl-dev libudev-dev libsystemd-dev upower
      - uses: actions-rust-lang/setup-rust-toolchain@v1.14.1
=======
      - uses: ./.github/actions/install-deps
      - uses: actions-rust-lang/setup-rust-toolchain@v1.14.0
>>>>>>> 1f4877d2
      - uses: mozilla-actions/sccache-action@v0.0.9
      - name: Build with all features
        run: cargo build --locked --all-targets --all-features --workspace<|MERGE_RESOLUTION|>--- conflicted
+++ resolved
@@ -35,16 +35,8 @@
     name: build
     steps:
       - uses: actions/checkout@v5
-<<<<<<< HEAD
-      - name: Install system dependencies
-        run: |
-          sudo apt-get update
-          sudo apt-get -y install libsqlite3-dev libssl-dev libudev-dev libsystemd-dev upower
-      - uses: actions-rust-lang/setup-rust-toolchain@v1.14.1
-=======
       - uses: ./.github/actions/install-deps
       - uses: actions-rust-lang/setup-rust-toolchain@v1.14.0
->>>>>>> 1f4877d2
       - uses: mozilla-actions/sccache-action@v0.0.9
       - name: Build with all features
         run: cargo build --locked --all-targets --all-features --workspace