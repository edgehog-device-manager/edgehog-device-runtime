--- conflicted
+++ resolved
@@ -23,23 +23,12 @@
 use std::path::Path;
 
 use astarte_device_sdk::builder::DeviceBuilder;
+use astarte_device_sdk::error::Error as AstarteError;
 use astarte_device_sdk::introspection::AddInterfaceError;
 use astarte_device_sdk::prelude::*;
 use astarte_device_sdk::store::SqliteStore;
-<<<<<<< HEAD
 use astarte_device_sdk::transport::grpc::{GrpcConfig, GrpcError};
 use astarte_device_sdk::DeviceClient;
-=======
-use astarte_device_sdk::store::StoredProp;
-use astarte_device_sdk::transport::grpc::GrpcConfig;
-use astarte_device_sdk::transport::grpc::GrpcError;
-use astarte_device_sdk::types::AstarteType;
-use astarte_device_sdk::DeviceClient;
-use astarte_device_sdk::DeviceEvent;
-use astarte_device_sdk::Error as AstarteError;
-use async_trait::async_trait;
-use log::error;
->>>>>>> c2df2017
 use serde::Deserialize;
 use tokio::task::JoinSet;
 use url::Url;
@@ -54,19 +43,11 @@
     /// missing configuration for the Astarte Message Hub
     MissingConfig,
     /// couldn't add interfaces directory
-<<<<<<< HEAD
-    Interfaces(#[source] AddInterfaceError),
+    Interfaces(#[from] AddInterfaceError),
     /// couldn't connect to Astarte
-    Connect(#[source] astarte_device_sdk::Error),
+    Connect(#[source] AstarteError),
     /// Invalid endpoint
     Endpoint(#[source] GrpcError),
-=======
-    Interfaces(#[from] AddInterfaceError),
-    /// couldn't connect to Astarte
-    Connect(#[source] astarte_device_sdk::Error),
-    /// couldn't get the gRPC configuration
-    GrcpConfig(#[source] GrpcError),
->>>>>>> c2df2017
 }
 
 /// Struct containing the configuration options for the Astarte message hub.
@@ -86,98 +67,17 @@
     where
         P: AsRef<Path>,
     {
-<<<<<<< HEAD
         let grpc_cfg = GrpcConfig::from_url(DEVICE_RUNTIME_NODE_UUID, self.endpoint.to_string())
             .map_err(MessageHubError::Endpoint)?;
 
         let (device, connection) = DeviceBuilder::new()
-=======
-        let grpc_cfg = GrpcConfig::from_url(DEVICE_RUNTIME_NODE_UUID, self.endpoint.clone())
-            .map_err(MessageHubError::GrcpConfig)?;
-
-        let (client, mut connection) = DeviceBuilder::new()
->>>>>>> c2df2017
             .store(store)
-            .interface_directory(interface_dir)
-            .map_err(MessageHubError::Interfaces)?
+            .interface_directory(interface_dir)?
             .connect(grpc_cfg)
             .await
             .map_err(MessageHubError::Connect)?
-<<<<<<< HEAD
             .build()
             .await;
-=======
-            .build();
-
-        let handle = tokio::spawn(async move { connection.handle_events().await });
-
-        Ok((
-            MessageHubPublisher(client.clone()),
-            MessageHubSubscriber { client, handle },
-        ))
-    }
-}
-
-/// Sender for the MessageHub
-#[derive(Debug, Clone)]
-pub struct MessageHubPublisher(DeviceClient<SqliteStore>);
-
-#[async_trait]
-impl Publisher for MessageHubPublisher {
-    async fn send_object<T: 'static>(
-        &self,
-        interface_name: &str,
-        interface_path: &str,
-        data: T,
-    ) -> Result<(), AstarteError>
-    where
-        T: AstarteAggregate + Send,
-    {
-        self.0
-            .send_object(interface_name, interface_path, data)
-            .await
-    }
-
-    async fn send(
-        &self,
-        interface_name: &str,
-        interface_path: &str,
-        data: AstarteType,
-    ) -> Result<(), AstarteError> {
-        self.0.send(interface_name, interface_path, data).await
-    }
-
-    async fn interface_props(&self, interface: &str) -> Result<Vec<StoredProp>, AstarteError> {
-        self.0.interface_props(interface).await
-    }
-
-    async fn unset(&self, interface_name: &str, interface_path: &str) -> Result<(), AstarteError> {
-        self.0.unset(interface_name, interface_path).await
-    }
-}
-
-/// Receiver for the Astarte SDK
-#[derive(Debug)]
-pub struct MessageHubSubscriber {
-    handle: JoinHandle<Result<(), AstarteError>>,
-    client: DeviceClient<SqliteStore>,
-}
-
-#[async_trait]
-impl Subscriber for MessageHubSubscriber {
-    async fn on_event(&mut self) -> Option<Result<DeviceEvent, AstarteError>> {
-        let event = self.client.recv().await;
-
-        if let Err(AstarteError::Disconnected) = event {
-            return None;
-        }
-
-        Some(event)
-    }
-
-    async fn exit(self) -> Result<(), AstarteError> {
-        self.handle.abort();
->>>>>>> c2df2017
 
         tasks.spawn(async move { connection.handle_events().await.map_err(Into::into) });
 
