--- conflicted
+++ resolved
@@ -476,21 +476,14 @@
         info!("Rebooting the device");
 
         #[cfg(not(test))]
-<<<<<<< HEAD
-        if let Err(error) = crate::power_management::reboot().await {
-            let message = "Unable to run reboot command";
-            error!("{message} : {error}");
-            return OtaStatus::Failure(OtaError::Internal(message), Some(ota_request.clone()));
-=======
         {
-            if let Err(error) = crate::power_management::reboot() {
+            if let Err(error) = crate::power_management::reboot().await {
                 let message = "Unable to run reboot command";
                 error!("{message} : {error}");
                 return OtaStatus::Failure(OtaError::Internal(message), Some(ota_request.clone()));
             }
 
             return OtaStatus::Rebooting(ota_request);
->>>>>>> 444bd3be
         }
 
         #[cfg(test)]
