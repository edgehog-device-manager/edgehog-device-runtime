--- conflicted
+++ resolved
@@ -25,7 +25,6 @@
 The format is based on [Keep a Changelog](https://keepachangelog.com/en/1.0.0/), and this project
 adheres to [Semantic Versioning](https://semver.org/spec/v2.0.0.html).
 
-<<<<<<< HEAD
 ## [0.10.0] - Unreleased
 
 ### Changed
@@ -34,7 +33,9 @@
   [#540](https://github.com/edgehog-device-manager/edgehog-device-runtime/pull/540)
 - Update the MSRV to rust 1.78 and do a major version bump
   [#515](https://github.com/edgehog-device-manager/edgehog-device-runtime/pull/515)
-=======
+- Forward port release v0.9.1 with OTA reboot fix
+  [#598](https://github.com/edgehog-device-manager/edgehog-device-runtime/pull/598)
+
 ## [0.9.1] - 2025-09-12
 
 ### Changed
@@ -55,7 +56,6 @@
 
 - Wait for reboot to happen before continuing the OTA procedure.
   [#591](https://github.com/edgehog-device-manager/edgehog-device-runtime/pull/591)
->>>>>>> 1f4877d2
 
 ## [0.9.0] - 2025-03-11
 
