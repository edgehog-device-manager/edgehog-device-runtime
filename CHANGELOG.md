# Changelog

All notable changes to this project will be documented in this file.

The format is based on [Keep a Changelog](https://keepachangelog.com/en/1.0.0/), and this project
adheres to [Semantic Versioning](https://semver.org/spec/v2.0.0.html).

<<<<<<< HEAD
## [0.8.3] - 2025-02-28

### Changed

- Bump the `astarte-device-sdk-rust` version to `v0.8.5`.

## [0.8.2] - 2025-02-27

### Changed

- Bump the `astarte-device-sdk-rust` version to `v0.8.4`.
  [#493](https://github.com/edgehog-device-manager/edgehog-device-runtime/pull/493)

## [0.8.1] - 2024-06-10

### Changed

- Substitute alpha version with 0.1.0 of edgehog-device-forwarder-proto dependency
=======
## [0.7.3] - 2025-09-10

### Fixed

- Wait for reboot to happen before continuing the OTA procedure.
  [#591](https://github.com/edgehog-device-manager/edgehog-device-runtime/pull/591)
>>>>>>> 444bd3be

## [0.7.2] - 2024-05-28

### Fixed

- Update sdk dependency to fix a purge property bug
  [#341](https://github.com/astarte-platform/astarte-device-sdk-rust/issues/341)
<<<<<<< HEAD

## [0.8.0] - 2024-03-25

### Added

- Add support for `io.edgehog.devicemanager.ForwarderSessionRequest` interface
- Add support for `io.edgehog.devicemanager.ForwarderSessionState` interface
- Add remote terminal support

### Changed

- Update the MSRV to rust 1.72.0
=======
>>>>>>> 444bd3be

## [0.7.1] - 2023-07-03

### Added

- Add Astarte Message Hub library support.

## [0.7.0] - 2023-06-05

### Added

- Add support for `io.edgehog.devicemanager.OTAEvent` interface.
- Add support for update/cancel operation in `io.edgehog.devicemanager.OTARequest` interface.

### Removed

- Remove support for `io.edgehog.devicemanager.OTAResponse` interface.

## [0.6.0] - 2023-02-10

### Changed

- Update Astarte Device SDK to 0.5.1 release.

## [0.5.0] - 2022-10-10

### Added

- Initial Edgehog Device Runtime release.<|MERGE_RESOLUTION|>--- conflicted
+++ resolved
@@ -5,7 +5,13 @@
 The format is based on [Keep a Changelog](https://keepachangelog.com/en/1.0.0/), and this project
 adheres to [Semantic Versioning](https://semver.org/spec/v2.0.0.html).
 
-<<<<<<< HEAD
+## [0.7.3] - 2025-09-10
+
+### Fixed
+
+- Wait for reboot to happen before continuing the OTA procedure.
+  [#591](https://github.com/edgehog-device-manager/edgehog-device-runtime/pull/591)
+
 ## [0.8.3] - 2025-02-28
 
 ### Changed
@@ -24,14 +30,6 @@
 ### Changed
 
 - Substitute alpha version with 0.1.0 of edgehog-device-forwarder-proto dependency
-=======
-## [0.7.3] - 2025-09-10
-
-### Fixed
-
-- Wait for reboot to happen before continuing the OTA procedure.
-  [#591](https://github.com/edgehog-device-manager/edgehog-device-runtime/pull/591)
->>>>>>> 444bd3be
 
 ## [0.7.2] - 2024-05-28
 
@@ -39,7 +37,6 @@
 
 - Update sdk dependency to fix a purge property bug
   [#341](https://github.com/astarte-platform/astarte-device-sdk-rust/issues/341)
-<<<<<<< HEAD
 
 ## [0.8.0] - 2024-03-25
 
@@ -52,8 +49,6 @@
 ### Changed
 
 - Update the MSRV to rust 1.72.0
-=======
->>>>>>> 444bd3be
 
 ## [0.7.1] - 2023-07-03
 
