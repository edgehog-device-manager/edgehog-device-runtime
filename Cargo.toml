# This file is part of Edgehog.
#
# Copyright 2022 - 2025 SECO Mind Srl
#
# Licensed under the Apache License, Version 2.0 (the "License");
# you may not use this file except in compliance with the License.
# You may obtain a copy of the License at
#
#    http://www.apache.org/licenses/LICENSE-2.0
#
# Unless required by applicable law or agreed to in writing, software
# distributed under the License is distributed on an "AS IS" BASIS,
# WITHOUT WARRANTIES OR CONDITIONS OF ANY KIND, either express or implied.
# See the License for the specific language governing permissions and
# limitations under the License.
#
# SPDX-License-Identifier: CC0-1.0

[package]
name = "edgehog-device-runtime"
version = { workspace = true }
edition = { workspace = true }
homepage = { workspace = true }
rust-version = { workspace = true }
description = "Edgehog Device Runtime is a portable middleware, that enables remote device management on Linux-based systems."

[workspace]
resolver = "2"
members = [
  "cellular-modems-service",
  "e2e-test",
  "e2e-test-containers",
  "e2e-test-forwarder",
  "edgehog-device-runtime-containers",
  "edgehog-device-runtime-forwarder",
  "hardware-id-service",
  "led-manager-service",
]

[workspace.package]
version = "0.8.3"
edition = "2021"
homepage = "https://github.com/edgehog-device-manager/edgehog-device-runtime"
rust-version = "1.72"

# See more keys and their definitions at https://doc.rust-lang.org/cargo/reference/manifest.html

[profile.release-minimal]
inherits = "release"
strip = true
lto = true
debug = true
# Supported by all platform
split-debuginfo = "packed"

[dependencies]
astarte-device-sdk = { workspace = true, features = ["derive"] }
async-trait = { workspace = true }
bytes = { workspace = true }
cfg-if = { workspace = true }
clap = { workspace = true, features = ["derive", "env"] }
displaydoc = { workspace = true }
edgehog-containers = { workspace = true, optional = true }
edgehog-forwarder = { workspace = true, optional = true }
futures = { workspace = true }
procfs = { workspace = true }
reqwest = { workspace = true, features = ["stream"] }
rustls = { workspace = true, features = ["ring", "logging", "std", "tls12"] }
serde = { workspace = true }
serde_json = { workspace = true }
stable-eyre = { workspace = true }
sysinfo = { workspace = true }
systemd = { workspace = true, optional = true }
thiserror = { workspace = true }
tokio = { workspace = true, features = ["full"] }
tokio-stream = { workspace = true }
tokio-util = { workspace = true }
toml = { workspace = true }
tracing = { workspace = true }
tracing-subscriber = { workspace = true, features = ["env-filter"] }
udev = { workspace = true, optional = true }
url = { workspace = true }
uuid = { workspace = true, features = ["v5", "v4", "serde"] }
wifiscanner = { workspace = true, optional = true }
zbus = { workspace = true, optional = true, default-features = false, features = ["tokio"] }

[build-dependencies]
rustc_version = { workspace = true }

# Pin transitive deps
native-tls = { workspace = true }

[dev-dependencies]
astarte-message-hub-proto = { workspace = true }
httpmock = { workspace = true }
mockall = { workspace = true }
tempdir = { workspace = true }
tokio = { workspace = true, features = ["test-util"] }
tokio-stream = { workspace = true, features = ["net"] }

[features]
default = ["udev", "wifiscanner", "zbus"]
containers = ["dep:edgehog-containers"]
forwarder = ["dep:edgehog-forwarder"]
message-hub = ["astarte-device-sdk/message-hub"]
systemd = ["dep:systemd"]
udev = ["dep:udev"]
wifiscanner = ["dep:wifiscanner"]
zbus = ["dep:zbus"]

[workspace.dependencies]
<<<<<<< HEAD
astarte-device-sdk = "0.9.1"
astarte-device-sdk-mock = "0.9.1"
astarte-message-hub-proto = "0.7.0"
async-trait = "0.1.83"
backoff = "0.4.0"
base64 = "0.22.1"
bollard = "0.17.1"
bytes = "1.8.0"
cfg-if = "1.0.0"
clap = "=4.4.18"
color-eyre = "0.6.3"
=======
astarte-device-sdk = "0.8.5"
astarte-message-hub-proto = "0.6.2"
async-trait = "0.1.86"
backoff = "0.4.0"
base64 = "0.22.1"
bollard = "0.16.1"
bytes = "1.10.0"
clap = "=4.4.18"
>>>>>>> c2df2017
displaydoc = "0.2.5"
edgehog-containers = { package = "edgehog-device-runtime-containers", path = "./edgehog-device-runtime-containers", version = "=0.8.1" }
edgehog-device-forwarder-proto = "0.1.0"
<<<<<<< HEAD
edgehog-forwarder = { package = "edgehog-device-runtime-forwarder", path = "./edgehog-device-runtime-forwarder", version = "=0.8.1" }
eyre = "0.6.12"
=======
edgehog-forwarder = { package = "edgehog-device-runtime-forwarder", path = "./edgehog-device-runtime-forwarder", version = "=0.8.3" }
env_logger = "0.11.6"
>>>>>>> c2df2017
futures = "0.3.31"
hex = "0.4.3"
http = "1.2.0"
httpmock = "0.7"
<<<<<<< HEAD
hyper = "1.5.0"
indexmap = "2.6.0"
itertools = "0.13.0"
mockall = "0.13.1"
petgraph = "0.6.5"
pretty_assertions = "1.4.1"
procfs = "0.16.0"
reqwest = "0.12.9"
rustc_version = "0.4.1"
rustls = { version = "0.23.17", default-features = false }
rustls-native-certs = "0.8.0"
rustls-pemfile = "2.2.0"
serde = "1.0.214"
serde_json = "1.0.133"
stable-eyre = "0.2.2"
sysinfo = "0.30.13"
systemd = "0.10.0"
tempdir = "0.3.7"
tempfile = "3.14.0"
thiserror = "2.0.3"
tokio = "1.41.1"
tokio-stream = "0.1.16"
tokio-tungstenite = "0.24.0"
tokio-util = "0.7.12"
toml = "0.8.19"
tracing = "0.1.40"
tracing-subscriber = "0.3.18"
udev = "0.9.1"
url = "2.5.3"
uuid = "1.11.0"
wifiscanner = "0.5.1"
zbus = { version = "3.15.2", default-features = false }

# Transitive dependencies
hyperlocal = "=0.9.0"
=======
hyper = "1.6.0"
log = "0.4.26"
mockall = "0.12.1"
native-tls = "=0.2.13"
pbjson-types = "0.6"
petgraph = "0.6.5"
procfs = "0.16.0"
reqwest = "0.12.12"
rustc_version_runtime = "0.3.0"
rustls = "0.22.4"
rustls-native-certs = "0.7.3"
rustls-pemfile = "2.2.0"
serde = "1.0.218"
serde_json = "1.0.139"
sysinfo = "0.29.11"
systemd = "0.10.0"
tempdir = "0.3.7"
thiserror = "1.0.69"
tokio = "1.43.0"
tokio-stream = "0.1.17"
tokio-tungstenite = "0.21.0"
tokio-util = "0.7.13"
toml = "0.8.20"
tracing = "0.1.41"
udev = "0.8.0"
url = "=2.5.2"
uuid = "1.14.0"
wifiscanner = "0.5.1"
zbus = { version = "3.15.2", default-features = false }
>>>>>>> c2df2017
<|MERGE_RESOLUTION|>--- conflicted
+++ resolved
@@ -89,6 +89,8 @@
 
 # Pin transitive deps
 native-tls = { workspace = true }
+litemap = { workspace = true }
+zerofrom = { workspace = true }
 
 [dev-dependencies]
 astarte-message-hub-proto = { workspace = true }
@@ -109,7 +111,6 @@
 zbus = ["dep:zbus"]
 
 [workspace.dependencies]
-<<<<<<< HEAD
 astarte-device-sdk = "0.9.1"
 astarte-device-sdk-mock = "0.9.1"
 astarte-message-hub-proto = "0.7.0"
@@ -117,98 +118,54 @@
 backoff = "0.4.0"
 base64 = "0.22.1"
 bollard = "0.17.1"
-bytes = "1.8.0"
+bytes = "1.10.0"
 cfg-if = "1.0.0"
 clap = "=4.4.18"
 color-eyre = "0.6.3"
-=======
-astarte-device-sdk = "0.8.5"
-astarte-message-hub-proto = "0.6.2"
-async-trait = "0.1.86"
-backoff = "0.4.0"
-base64 = "0.22.1"
-bollard = "0.16.1"
-bytes = "1.10.0"
-clap = "=4.4.18"
->>>>>>> c2df2017
 displaydoc = "0.2.5"
-edgehog-containers = { package = "edgehog-device-runtime-containers", path = "./edgehog-device-runtime-containers", version = "=0.8.1" }
+edgehog-containers = { package = "edgehog-device-runtime-containers", path = "./edgehog-device-runtime-containers", version = "=0.8.3" }
 edgehog-device-forwarder-proto = "0.1.0"
-<<<<<<< HEAD
-edgehog-forwarder = { package = "edgehog-device-runtime-forwarder", path = "./edgehog-device-runtime-forwarder", version = "=0.8.1" }
+edgehog-forwarder = { package = "edgehog-device-runtime-forwarder", path = "./edgehog-device-runtime-forwarder", version = "=0.8.3" }
 eyre = "0.6.12"
-=======
-edgehog-forwarder = { package = "edgehog-device-runtime-forwarder", path = "./edgehog-device-runtime-forwarder", version = "=0.8.3" }
-env_logger = "0.11.6"
->>>>>>> c2df2017
 futures = "0.3.31"
 hex = "0.4.3"
 http = "1.2.0"
 httpmock = "0.7"
-<<<<<<< HEAD
-hyper = "1.5.0"
+hyper = "1.6.0"
 indexmap = "2.6.0"
 itertools = "0.13.0"
 mockall = "0.13.1"
+native-tls = "=0.2.13"
 petgraph = "0.6.5"
 pretty_assertions = "1.4.1"
 procfs = "0.16.0"
-reqwest = "0.12.9"
+reqwest = "0.12.12"
 rustc_version = "0.4.1"
 rustls = { version = "0.23.17", default-features = false }
 rustls-native-certs = "0.8.0"
 rustls-pemfile = "2.2.0"
-serde = "1.0.214"
-serde_json = "1.0.133"
+serde = "1.0.218"
+serde_json = "1.0.139"
 stable-eyre = "0.2.2"
 sysinfo = "0.30.13"
 systemd = "0.10.0"
 tempdir = "0.3.7"
 tempfile = "3.14.0"
 thiserror = "2.0.3"
-tokio = "1.41.1"
-tokio-stream = "0.1.16"
+tokio = "1.43.0"
+tokio-stream = "0.1.17"
 tokio-tungstenite = "0.24.0"
-tokio-util = "0.7.12"
-toml = "0.8.19"
-tracing = "0.1.40"
+tokio-util = "0.7.13"
+toml = "0.8.20"
+tracing = "0.1.41"
 tracing-subscriber = "0.3.18"
 udev = "0.9.1"
 url = "2.5.3"
-uuid = "1.11.0"
+uuid = "1.14.0"
 wifiscanner = "0.5.1"
 zbus = { version = "3.15.2", default-features = false }
 
 # Transitive dependencies
 hyperlocal = "=0.9.0"
-=======
-hyper = "1.6.0"
-log = "0.4.26"
-mockall = "0.12.1"
-native-tls = "=0.2.13"
-pbjson-types = "0.6"
-petgraph = "0.6.5"
-procfs = "0.16.0"
-reqwest = "0.12.12"
-rustc_version_runtime = "0.3.0"
-rustls = "0.22.4"
-rustls-native-certs = "0.7.3"
-rustls-pemfile = "2.2.0"
-serde = "1.0.218"
-serde_json = "1.0.139"
-sysinfo = "0.29.11"
-systemd = "0.10.0"
-tempdir = "0.3.7"
-thiserror = "1.0.69"
-tokio = "1.43.0"
-tokio-stream = "0.1.17"
-tokio-tungstenite = "0.21.0"
-tokio-util = "0.7.13"
-toml = "0.8.20"
-tracing = "0.1.41"
-udev = "0.8.0"
-url = "=2.5.2"
-uuid = "1.14.0"
-wifiscanner = "0.5.1"
-zbus = { version = "3.15.2", default-features = false }
->>>>>>> c2df2017
+litemap = "=0.7.4"
+zerofrom = "=0.1.5"