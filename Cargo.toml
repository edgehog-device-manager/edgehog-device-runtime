--- conflicted
+++ resolved
@@ -27,11 +27,6 @@
 rustc_version_runtime = "0.2"
 zbus = { version = "2", default-features = false, features = ["tokio"] }
 reqwest = "0.11.9"
-<<<<<<< HEAD
 toml = "0.5.9"
 uuid = {version="0.8.2", features = ["v5", "v4"] }
-=======
-toml = "0.5.8"
-uuid = {version="0.8.2", features = ["v5", "v4"] }
-systemd = { version = "0.10", optional = true }
->>>>>>> 86ae5f2b
+systemd = { version = "0.10", optional = true }