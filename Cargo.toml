--- conflicted
+++ resolved
@@ -92,17 +92,9 @@
 aws-lc-rs = { version = "*", optional = true }
 openssl = { version = "*", optional = true }
 
-<<<<<<< HEAD
-=======
-# Pin transitive deps
-litemap = { workspace = true }
-native-tls = { workspace = true }
-zerofrom = { workspace = true }
-
 [build-dependencies]
 rustc_version = { workspace = true }
 
->>>>>>> e5ef48dd
 [dev-dependencies]
 astarte-message-hub-proto = { workspace = true }
 httpmock = { workspace = true }
