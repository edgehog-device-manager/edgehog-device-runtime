// Copyright 2024 SECO Mind Srl
// SPDX-License-Identifier: Apache-2.0

//! Define the necessary structs and traits to represent a WebSocket connection.

use std::ops::ControlFlow;

use async_trait::async_trait;
use futures::{SinkExt, StreamExt};
use http::Request;
use tokio::select;
use tokio::sync::mpsc::{channel, Receiver, Sender};
use tokio_tungstenite::tungstenite::protocol::frame::coding::CloseCode;
use tokio_tungstenite::tungstenite::protocol::CloseFrame;
use tokio_tungstenite::tungstenite::Utf8Bytes;
use tokio_tungstenite::tungstenite::{
    error::ProtocolError as TungProtocolError, Error as TungError, Message as TungMessage,
};
use tracing::{debug, error, instrument, trace};

use super::{
    Connection, ConnectionError, ConnectionHandle, Transport, TransportBuilder, WriteHandle,
    WS_CHANNEL_SIZE,
};

use crate::connections_manager::WsStream;
use crate::messages::{
    Http as ProtoHttp, HttpMessage as ProtoHttpMessage, HttpRequest as ProtoHttpRequest,
    HttpResponse as ProtoHttpResponse, Id, ProtoMessage, WebSocketMessage as ProtoWebSocketMessage,
};

/// Builder for a [`WebSocket`] connection.
#[derive(Debug)]
pub(crate) struct WebSocketBuilder {
    request: Request<()>,
    rx_con: Receiver<ProtoWebSocketMessage>,
}

impl WebSocketBuilder {
    /// Check the HTTP upgrade request and build the channel used to send WebSocket messages to device services (e.g., TTYD).
    pub(crate) fn with_handle(
        http_req: ProtoHttpRequest,
    ) -> Result<(Self, WriteHandle), ConnectionError> {
        let request = http_req.ws_upgrade()?;
        trace!("HTTP request upgraded");

        // this channel will be used to send data from the manager to the WebSocket connection
        let (tx_con, rx_con) = channel::<ProtoWebSocketMessage>(WS_CHANNEL_SIZE);

        Ok((Self { request, rx_con }, WriteHandle::Ws(tx_con)))
    }
}

#[async_trait]
impl TransportBuilder for WebSocketBuilder {
    type Connection = WebSocket;

    #[instrument(skip(self, tx_ws))]
    async fn build(
        self,
        id: &Id,
        tx_ws: Sender<ProtoMessage>,
    ) -> Result<Self::Connection, ConnectionError> {
        // establish a WebSocket connection
        let (ws_stream, http_res) = tokio_tungstenite::connect_async(self.request)
            .await
            .map_err(Box::new)?;
        trace!("WebSocket stream for ID {id} created");

        // send a protocol message with the HTTP response to the connections manager
        let proto_msg = ProtoMessage::Http(ProtoHttp::new(
            id.clone(),
            ProtoHttpMessage::Response(ProtoHttpResponse::try_from(http_res)?),
        ));

        tx_ws.send(proto_msg).await.map_err(|_| {
            ConnectionError::Channel(
                "error while returning the Http upgrade response to the ConnectionsManager",
            )
        })?;

        Ok(WebSocket::new(ws_stream, self.rx_con))
    }
}

/// WebSocket connection protocol.
#[derive(Debug)]
pub(crate) struct WebSocket {
    ws_stream: WsStream,
    rx_con: Receiver<ProtoWebSocketMessage>,
}

#[async_trait]
impl Transport for WebSocket {
    /// Write to or Read from a WebSocket.
    ///
    /// Returns a result only when the device receives a message from a WebSocket connection.
    /// If a message needs to be forwarded to the device's WebSocket connection, a recursive
    /// function call will be invoked.
    async fn next(&mut self, id: &Id) -> Result<Option<ProtoMessage>, ConnectionError> {
        match self.select().await {
            // message from internal WebSocket connection (e.g., with TTYD) to the connections manager
            WsEither::Read(tung_res) => self.handle_ws_read(id.clone(), tung_res).await,
            // message from the connections manager to the internal WebSocket connection
            WsEither::Write(chan_data) => {
                if let ControlFlow::Break(()) = self.handle_ws_write(chan_data).await? {
                    return Ok(None);
                }
                self.next(id).await
            }
        }
    }
}

impl WebSocket {
    fn new(ws_stream: WsStream, rx_con: Receiver<ProtoWebSocketMessage>) -> Self {
        Self { ws_stream, rx_con }
    }

    /// The device can either receive a message from the WebSocket connection or may need to
    /// forward data to it.
    async fn select(&mut self) -> WsEither {
        select! {
            tung_res = self.ws_stream.next() => WsEither::Read(tung_res),
            chan_data = self.rx_con.recv() => WsEither::Write(chan_data)
        }
    }

    /// Handle the reception of new data from a WebSocket connection.
    #[instrument(skip(self, tung_res))]
    async fn handle_ws_read(
        &mut self,
        id: Id,
        tung_res: Option<Result<TungMessage, TungError>>,
    ) -> Result<Option<ProtoMessage>, ConnectionError> {
        match tung_res {
            // ws stream closed
            None => {
                debug!("ws stream {id} has been closed, exit");
                Ok(None)
            }
            Some(Ok(tung_msg)) => Ok(Some(ProtoMessage::try_from_tung(id, tung_msg)?)),
            Some(Err(TungError::Protocol(TungProtocolError::ResetWithoutClosingHandshake))) => {
                error!("closing connection due to reset without closing handshake");
                Ok(Some(ProtoMessage::try_from_tung(
                    id,
                    TungMessage::Close(Some(CloseFrame {
                        code: CloseCode::Protocol,
                        reason: Utf8Bytes::from_static("reset without closing handshake"),
                    })),
                )?))
            }
<<<<<<< HEAD
            Some(Err(err)) => Err(Box::new(err).into()),
=======
            Some(Err(err)) => Err(ConnectionError::WebSocket(Box::new(err))),
>>>>>>> 1f4877d2
        }
    }

    /// Forward data from the [`ConnectionsManager`](crate::connections_manager::ConnectionsManager)
    /// to the device WebSocket connection.
    #[instrument(skip_all)]
    async fn handle_ws_write(
        &mut self,
        chan_data: Option<ProtoWebSocketMessage>,
    ) -> Result<ControlFlow<()>, ConnectionError> {
        match chan_data {
            None => {
                debug!("channel dropped, closing connection");
                Ok(ControlFlow::Break(()))
            }
            Some(ws_msg) => {
                self.ws_stream.send(ws_msg.into()).await.map_err(Box::new)?;
                trace!("message sent to TTYD");
                Ok(ControlFlow::Continue(()))
            }
        }
    }
}

/// Utility enum to avoid having too much code in the [`select`] macro branches.
enum WsEither {
    Read(Option<Result<TungMessage, TungError>>),
    Write(Option<ProtoWebSocketMessage>),
}

impl Connection<WebSocketBuilder> {
    /// Initialize a new WebSocket connection.
    #[instrument(skip(tx_ws, http_req))]
    pub(crate) fn with_ws(
        id: Id,
        tx_ws: Sender<ProtoMessage>,
        http_req: ProtoHttpRequest,
    ) -> Result<ConnectionHandle, ConnectionError> {
        let (ws_builder, write_handle) = WebSocketBuilder::with_handle(http_req)?;
        let con = Self::new(id, tx_ws, ws_builder);
        Ok(con.spawn(write_handle))
    }
}<|MERGE_RESOLUTION|>--- conflicted
+++ resolved
@@ -150,11 +150,7 @@
                     })),
                 )?))
             }
-<<<<<<< HEAD
-            Some(Err(err)) => Err(Box::new(err).into()),
-=======
             Some(Err(err)) => Err(ConnectionError::WebSocket(Box::new(err))),
->>>>>>> 1f4877d2
         }
     }
 
